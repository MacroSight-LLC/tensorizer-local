--- conflicted
+++ resolved
@@ -52,12 +52,12 @@
 
 
 # Lazy load the tensors from S3 into the model.
-<<<<<<< HEAD
 if tracer is not None:
     tracer.start()
 start = time.time()
 deserializer = TensorDeserializer(
     args.source,
+    device=device,
     plaid_mode=not args.no_plaid,
     lazy_load=args.lazy_load,
     encryption=decryption_params,
@@ -65,18 +65,11 @@
     verify_hash=args.verify_hash
 )
 deserializer.load_into_module(model)
-end = time.time()
+end = time.perf_counter()
 if tracer is not None:
     tracer.stop()
     tracer.save()
-=======
-start = time.perf_counter()
-deserializer = TensorDeserializer(s3_uri, device=device)
-deserializer.load_into_module(model)
-end = time.perf_counter()
-
 after_mem = get_mem_usage()
->>>>>>> a1687643
 
 # Brag about how fast we are.
 total_bytes_str = convert_bytes(deserializer.total_tensor_bytes)
